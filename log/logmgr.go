package log

import (
	"awesomeDB/kfile"
	"awesomeDB/utils"
	"fmt"
	"sync"
	"unsafe"
)

type LogError struct {
	Op  string
	Err error
}

func (e *LogError) Error() string {
	return fmt.Sprintf("log operation %s failed: %v", e.Op, e.Err)
}

type LogMgr struct {
	fm             *kfile.FileMgr
	mu             sync.RWMutex
	logFile        string
	currentBlock   *kfile.BlockId
	logPage        *kfile.Page
	latestLSN      int
	latestSavedLSN int
	logsize        int
}

func NewLogMgr(fm *kfile.FileMgr, logFile string) (*LogMgr, error) {
<<<<<<< HEAD
=======
	if fm == nil {
		return nil, &LogError{Op: "new", Err: fmt.Errorf("file manager cannot be nil")}
	}
>>>>>>> 05c68e99
	logMgr := &LogMgr{
		fm:      fm,
		logFile: logFile,
	}

<<<<<<< HEAD
	logMgr.logsize, _ = fm.Length(logFile)
	b := make([]byte, fm.BlockSize())
	newPageBytes := kfile.NewPageFromBytes(b)
	logMgr.logPage = newPageBytes
=======
	var err error
	if logMgr.logsize, err = fm.Length(logFile); err != nil {
		return nil, &LogError{Op: "new", Err: fmt.Errorf("failed to get log file length: %v", err)}
	}

	b := make([]byte, fm.BlockSize())
	logMgr.logPage = kfile.NewPageFromBytes(b)

>>>>>>> 05c68e99
	if logMgr.logsize == 0 {
		if logMgr.currentBlock = logMgr.appendNewBlock(); logMgr.currentBlock == nil {
			return nil, &LogError{Op: "new", Err: fmt.Errorf("failed to append initial block")}
		}
	} else {
		logMgr.currentBlock = kfile.NewBlockId(logFile, logMgr.logsize-1)
<<<<<<< HEAD
		err := fm.Read(logMgr.currentBlock, logMgr.logPage)
		if err != nil {
			return nil, err
=======
		if err := fm.Read(logMgr.currentBlock, logMgr.logPage); err != nil {
			return nil, &LogError{Op: "new", Err: fmt.Errorf("failed to read current block: %v", err)}
>>>>>>> 05c68e99
		}
	}

	return logMgr, nil
}

<<<<<<< HEAD
func (lm *LogMgr) FlushLsn(lsn int) {
	if lsn >= lm.latestLSN {
		lm.Flush()
=======
func (lm *LogMgr) FlushLSN(lsn int) error {
	if lsn >= lm.latestLSN {
		return lm.Flush()
>>>>>>> 05c68e99
	}
	return nil
}

<<<<<<< HEAD
func (lm *LogMgr) FlushAsync() {
	go func() {
		if err := lm.Flush(); err != nil {
			fmt.Printf("Async Flush failed: %v\n", err)
		}
=======
func (lm *LogMgr) FlushAsync() <-chan error {
	errChan := make(chan error, 1)
	go func() {
		errChan <- lm.Flush()
		close(errChan)
>>>>>>> 05c68e99
	}()
	return errChan
}

<<<<<<< HEAD
func (lm *LogMgr) Iterator() utils.Iterator[[]byte] {
	err := lm.Flush()
	if err != nil {
		panic(err)
	}
	lg := utils.NewLogIterator(lm.fm, lm.currentBlock)
	return lg
}

func (lm *LogMgr) Flush() error {
	err := lm.fm.Write(lm.currentBlock, lm.logPage)
	if err != nil {
		return fmt.Errorf("failed to Flush log block %s: %v", lm.currentBlock.FileName(), err)
=======
func (lm *LogMgr) Iterator() (utils.Iterator[[]byte], error) {
	if err := lm.Flush(); err != nil {
		return nil, &LogError{Op: "iterator", Err: err}
	}
	return utils.NewLogIterator(lm.fm, lm.currentBlock), nil
}

func (lm *LogMgr) Flush() error {
	if err := lm.fm.Write(lm.currentBlock, lm.logPage); err != nil {
		return &LogError{Op: "flush", Err: fmt.Errorf("failed to write block %s: %v",
			lm.currentBlock.FileName(), err)}
>>>>>>> 05c68e99
	}
	lm.latestSavedLSN = lm.latestLSN
	return nil
}

func (lm *LogMgr) appendNewBlock() *kfile.BlockId {
	newBlock, err := lm.fm.Append(lm.logFile)
	if err != nil {
<<<<<<< HEAD
		_ = fmt.Errorf("error occurred when appending block %s", err)
	}
	err = lm.logPage.SetInt(0, lm.fm.BlockSize())
	if err != nil {
		fmt.Printf("the error is %s", err)
		return nil
	}
	err = lm.fm.Write(newBlock, lm.logPage)
	if err != nil {
		fmt.Printf("the second error is %s", err)
		return nil
	}
	return newBlock
}

func (lm *LogMgr) Append(logrec []byte) int {
	lm.mu.Lock()
	defer lm.mu.Unlock()

	boundary, _ := lm.logPage.GetInt(0)
=======
		return nil
	}

	if err := lm.logPage.SetInt(0, lm.fm.BlockSize()); err != nil {
		return nil
	}

	if err := lm.fm.Write(newBlock, lm.logPage); err != nil {
		return nil
	}

	return newBlock
}

func (lm *LogMgr) Append(logrec []byte) (int, error) {
	if len(logrec) == 0 {
		return 0, &LogError{Op: "append", Err: fmt.Errorf("empty log record")}
	}

	lm.mu.Lock()
	defer lm.mu.Unlock()

	boundary, err := lm.logPage.GetInt(0)
	if err != nil {
		return 0, &LogError{Op: "append", Err: fmt.Errorf("failed to get boundary: %v", err)}
	}

>>>>>>> 05c68e99
	recsize := len(logrec)
	intBytes := int(unsafe.Sizeof(0))
	bytesNeeded := recsize + intBytes

	if (boundary - bytesNeeded) < intBytes {
<<<<<<< HEAD
		lm.Flush()
		lm.currentBlock = lm.appendNewBlock()
=======
		if err := lm.Flush(); err != nil {
			return 0, &LogError{Op: "append", Err: fmt.Errorf("failed to flush: %v", err)}
		}

		if lm.currentBlock = lm.appendNewBlock(); lm.currentBlock == nil {
			return 0, &LogError{Op: "append", Err: fmt.Errorf("failed to append new block")}
		}

>>>>>>> 05c68e99
		boundary, _ = lm.logPage.GetInt(0)
	}

	recpos := boundary - bytesNeeded
<<<<<<< HEAD
	err := lm.logPage.SetBytes(recpos, logrec)
	if err != nil {
		_ = fmt.Errorf("error while settng byte %s", err)
		return 0
	}
	lm.logPage.SetInt(0, recpos)
	lm.latestLSN += 1
	return lm.latestLSN
=======
	if err := lm.logPage.SetBytes(recpos, logrec); err != nil {
		return 0, &LogError{Op: "append", Err: fmt.Errorf("failed to set bytes: %v", err)}
	}

	if err := lm.logPage.SetInt(0, recpos); err != nil {
		return 0, &LogError{Op: "append", Err: fmt.Errorf("failed to update boundary: %v", err)}
	}

	lm.latestLSN++
	return lm.latestLSN, nil
>>>>>>> 05c68e99
}

func (lm *LogMgr) Checkpoint() error {
	lm.mu.Lock()
	defer lm.mu.Unlock()
<<<<<<< HEAD
	err := lm.Flush()
	if err != nil {
		return fmt.Errorf("failed to create checkpoint: %v", err)
=======

	if err := lm.Flush(); err != nil {
		return &LogError{Op: "checkpoint", Err: err}
>>>>>>> 05c68e99
	}

	return nil
}<|MERGE_RESOLUTION|>--- conflicted
+++ resolved
@@ -29,23 +29,14 @@
 }
 
 func NewLogMgr(fm *kfile.FileMgr, logFile string) (*LogMgr, error) {
-<<<<<<< HEAD
-=======
 	if fm == nil {
 		return nil, &LogError{Op: "new", Err: fmt.Errorf("file manager cannot be nil")}
 	}
->>>>>>> 05c68e99
 	logMgr := &LogMgr{
 		fm:      fm,
 		logFile: logFile,
 	}
 
-<<<<<<< HEAD
-	logMgr.logsize, _ = fm.Length(logFile)
-	b := make([]byte, fm.BlockSize())
-	newPageBytes := kfile.NewPageFromBytes(b)
-	logMgr.logPage = newPageBytes
-=======
 	var err error
 	if logMgr.logsize, err = fm.Length(logFile); err != nil {
 		return nil, &LogError{Op: "new", Err: fmt.Errorf("failed to get log file length: %v", err)}
@@ -54,72 +45,36 @@
 	b := make([]byte, fm.BlockSize())
 	logMgr.logPage = kfile.NewPageFromBytes(b)
 
->>>>>>> 05c68e99
 	if logMgr.logsize == 0 {
 		if logMgr.currentBlock = logMgr.appendNewBlock(); logMgr.currentBlock == nil {
 			return nil, &LogError{Op: "new", Err: fmt.Errorf("failed to append initial block")}
 		}
 	} else {
 		logMgr.currentBlock = kfile.NewBlockId(logFile, logMgr.logsize-1)
-<<<<<<< HEAD
-		err := fm.Read(logMgr.currentBlock, logMgr.logPage)
-		if err != nil {
-			return nil, err
-=======
 		if err := fm.Read(logMgr.currentBlock, logMgr.logPage); err != nil {
 			return nil, &LogError{Op: "new", Err: fmt.Errorf("failed to read current block: %v", err)}
->>>>>>> 05c68e99
 		}
 	}
 
 	return logMgr, nil
 }
 
-<<<<<<< HEAD
-func (lm *LogMgr) FlushLsn(lsn int) {
-	if lsn >= lm.latestLSN {
-		lm.Flush()
-=======
 func (lm *LogMgr) FlushLSN(lsn int) error {
 	if lsn >= lm.latestLSN {
 		return lm.Flush()
->>>>>>> 05c68e99
 	}
 	return nil
 }
 
-<<<<<<< HEAD
-func (lm *LogMgr) FlushAsync() {
-	go func() {
-		if err := lm.Flush(); err != nil {
-			fmt.Printf("Async Flush failed: %v\n", err)
-		}
-=======
 func (lm *LogMgr) FlushAsync() <-chan error {
 	errChan := make(chan error, 1)
 	go func() {
 		errChan <- lm.Flush()
 		close(errChan)
->>>>>>> 05c68e99
 	}()
 	return errChan
 }
 
-<<<<<<< HEAD
-func (lm *LogMgr) Iterator() utils.Iterator[[]byte] {
-	err := lm.Flush()
-	if err != nil {
-		panic(err)
-	}
-	lg := utils.NewLogIterator(lm.fm, lm.currentBlock)
-	return lg
-}
-
-func (lm *LogMgr) Flush() error {
-	err := lm.fm.Write(lm.currentBlock, lm.logPage)
-	if err != nil {
-		return fmt.Errorf("failed to Flush log block %s: %v", lm.currentBlock.FileName(), err)
-=======
 func (lm *LogMgr) Iterator() (utils.Iterator[[]byte], error) {
 	if err := lm.Flush(); err != nil {
 		return nil, &LogError{Op: "iterator", Err: err}
@@ -131,7 +86,6 @@
 	if err := lm.fm.Write(lm.currentBlock, lm.logPage); err != nil {
 		return &LogError{Op: "flush", Err: fmt.Errorf("failed to write block %s: %v",
 			lm.currentBlock.FileName(), err)}
->>>>>>> 05c68e99
 	}
 	lm.latestSavedLSN = lm.latestLSN
 	return nil
@@ -140,28 +94,6 @@
 func (lm *LogMgr) appendNewBlock() *kfile.BlockId {
 	newBlock, err := lm.fm.Append(lm.logFile)
 	if err != nil {
-<<<<<<< HEAD
-		_ = fmt.Errorf("error occurred when appending block %s", err)
-	}
-	err = lm.logPage.SetInt(0, lm.fm.BlockSize())
-	if err != nil {
-		fmt.Printf("the error is %s", err)
-		return nil
-	}
-	err = lm.fm.Write(newBlock, lm.logPage)
-	if err != nil {
-		fmt.Printf("the second error is %s", err)
-		return nil
-	}
-	return newBlock
-}
-
-func (lm *LogMgr) Append(logrec []byte) int {
-	lm.mu.Lock()
-	defer lm.mu.Unlock()
-
-	boundary, _ := lm.logPage.GetInt(0)
-=======
 		return nil
 	}
 
@@ -189,16 +121,11 @@
 		return 0, &LogError{Op: "append", Err: fmt.Errorf("failed to get boundary: %v", err)}
 	}
 
->>>>>>> 05c68e99
 	recsize := len(logrec)
 	intBytes := int(unsafe.Sizeof(0))
 	bytesNeeded := recsize + intBytes
 
 	if (boundary - bytesNeeded) < intBytes {
-<<<<<<< HEAD
-		lm.Flush()
-		lm.currentBlock = lm.appendNewBlock()
-=======
 		if err := lm.Flush(); err != nil {
 			return 0, &LogError{Op: "append", Err: fmt.Errorf("failed to flush: %v", err)}
 		}
@@ -207,21 +134,10 @@
 			return 0, &LogError{Op: "append", Err: fmt.Errorf("failed to append new block")}
 		}
 
->>>>>>> 05c68e99
 		boundary, _ = lm.logPage.GetInt(0)
 	}
 
 	recpos := boundary - bytesNeeded
-<<<<<<< HEAD
-	err := lm.logPage.SetBytes(recpos, logrec)
-	if err != nil {
-		_ = fmt.Errorf("error while settng byte %s", err)
-		return 0
-	}
-	lm.logPage.SetInt(0, recpos)
-	lm.latestLSN += 1
-	return lm.latestLSN
-=======
 	if err := lm.logPage.SetBytes(recpos, logrec); err != nil {
 		return 0, &LogError{Op: "append", Err: fmt.Errorf("failed to set bytes: %v", err)}
 	}
@@ -232,21 +148,14 @@
 
 	lm.latestLSN++
 	return lm.latestLSN, nil
->>>>>>> 05c68e99
 }
 
 func (lm *LogMgr) Checkpoint() error {
 	lm.mu.Lock()
 	defer lm.mu.Unlock()
-<<<<<<< HEAD
-	err := lm.Flush()
-	if err != nil {
-		return fmt.Errorf("failed to create checkpoint: %v", err)
-=======
 
 	if err := lm.Flush(); err != nil {
 		return &LogError{Op: "checkpoint", Err: err}
->>>>>>> 05c68e99
 	}
 
 	return nil
