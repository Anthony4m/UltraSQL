--- conflicted
+++ resolved
@@ -45,14 +45,8 @@
 
 		// Read data back
 		p2 := NewPage(blockSize)
-<<<<<<< HEAD
-		pgmgr := NewPageManager(blockSize)
-		pId := NewPageId(BlockId{Filename: filename, Blknum: blk.Number()})
-		pgmgr.SetPage(pId, p2)
-		err = fm.Read(blk, pgmgr, pId)
-=======
+    fm.Read(blk, pgmgr, pId)
 		err = fm.Read(blk, p2)
->>>>>>> 7da5ea42
 		if err != nil {
 			t.Fatalf("Failed to read block: %v", err)
 		}
@@ -98,12 +92,6 @@
 		filename := "stats.db"
 		blk, _ := fm.Append(filename)
 		p := NewPage(100)
-<<<<<<< HEAD
-		pgmgr := NewPageManager(100)
-		pId := NewPageId(BlockId{Filename: filename, Blknum: blk.Number()})
-		pgmgr.SetPage(pId, p)
-=======
->>>>>>> 7da5ea42
 
 		// Perform some reads and writes
 		fm.Write(blk, p)
